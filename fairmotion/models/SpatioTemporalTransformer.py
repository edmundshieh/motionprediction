# Copyright (c) Facebook, Inc. and its affiliates.

import numpy as np
import torch
import torch.nn as nn
import os
from torch.nn import LayerNorm
from torch.nn import MultiheadAttention
from torch.nn.init import xavier_uniform_

import random

# Set environment variable for MPS fallback
os.environ['PYTORCH_ENABLE_MPS_FALLBACK'] = '1'

def convert_on_device(tensor: torch.Tensor, device, use_double):
    return tensor.double() if use_double else tensor.float()

#####
# For the following shape dimensions we use:
# B: Batch size
# T: Input sequence length
# S: Number of joints (24)
# E: Angle representation dimension (3 for aa)
# H: Hidden dimension of feed forward linear layer in attention layers
#####
class PositionalEncodingST(nn.Module):
    def __init__(self, d_model, dropout=0.1, max_len=5000, device="cpu", use_double=False):
        super(PositionalEncodingST, self).__init__()
        self.dropout = nn.Dropout(p=dropout)

        pe = torch.zeros(max_len, d_model)
        position = torch.arange(0, max_len, dtype=torch.float).unsqueeze(1)
        div_term = torch.exp(
            convert_on_device(torch.arange(0, d_model, 2), device, use_double) * (-np.log(10000.0) / d_model)
        )
        pe[:, 0::2] = torch.sin(position * div_term)
        pe[:, 1::2] = torch.cos(position * div_term) # T, E
        pe = pe.unsqueeze(0)# B, T, E
        pe = pe.unsqueeze(2)  # B, T, S, E
        self.register_buffer("pe", pe)

    def forward(self, x):
        # x: B x T x S x E
        x = x + self.pe[:,  x.size(1), :, :]
        return self.dropout(x) # B, T, S, E

class SpatialTemporalEncoderLayer(nn.Module):
    def __init__(self, ninp, num_heads, hidden_dim, dropout, device, use_double=False):
        super(SpatialTemporalEncoderLayer, self).__init__()
        self.device = device
        self.use_double = use_double
        self.SpatialMultiheadAttention = MultiheadAttention(ninp, num_heads, dropout)
        self.TemporalMultiheadAttention = MultiheadAttention(ninp, num_heads, dropout)
        self.dropout_1 = nn.Dropout(dropout)
        self.dropout_2 = nn.Dropout(dropout)
        self.dropout_3 = nn.Dropout(dropout)
        self.norm_1 = LayerNorm(ninp)
        self.norm_2 = LayerNorm(ninp)
        self.norm_3 = LayerNorm(ninp)
        self.linear_1 = nn.Linear(ninp, hidden_dim)
        self.linear_2 = nn.Linear(hidden_dim, ninp)

    def _generate_square_subsequent_mask(self, sz):
        mask = (torch.triu(torch.ones(sz, sz)) == 1).transpose(0, 1)
        mask = (
            convert_on_device(mask, self.device, self.use_double)
            .masked_fill(mask == 0, float("-inf"))
            .masked_fill(mask == 1, float(0.0))
        )
        return mask

    def forward(self, x, output_weights=False):
        B, T, S, E = x.shape # B x T x S x E
        tx = torch.transpose(x, 0, 1) # T x B x S x E
        tx = torch.reshape(tx, (T, B*S, E)) # T x (B*S) x E
        # tx: input to temporal multihead (T, B*S, E)
        # t_mask : only need to mask for temporal attention not spatial
        t_mask = self._generate_square_subsequent_mask(T).to(device=x.device, dtype=torch.float32)
<<<<<<< HEAD
        if self.use_double:
            t_mask = t_mask.double()
        tm, _ = self.TemporalMultiheadAttention(tx, tx, tx, attn_mask= t_mask) # T x (B*S) x E
=======
        tm, t_weight = self.TemporalMultiheadAttention(tx, tx, tx, attn_mask= t_mask) # T x (B*S) x E
>>>>>>> e4b1fb55
        tm = self.dropout_1(tm)
        tm = self.norm_1(tm + tx)
        tm = torch.transpose(tm, 0, 1) # (B*S) x T x E
        tm = torch.reshape(tm, (B, S, T, E)) # B x S x T x E
        tm = torch.transpose(tm, 1, 2) # B x T x S x E

        sx = torch.reshape(x, (B * T, S, E)) # (B*T) x S x E
        sx = torch.transpose(sx, 0, 1)# S x (B*T) x E
        # sx: input to spatial multihead (S, B*T, E)
        sm, s_weight = self.SpatialMultiheadAttention(sx, sx, sx) # S x (B*T) x E
        sm = self.dropout_2(sm)
        sm = self.norm_2(sm + sx)
        sm = torch.transpose(sm, 0, 1) # (B*T) x S x E
        sm = torch.reshape(sm, (B, T, S, E)) # B x T x S x E

        # add temporal + spatial
        input = tm + sm
        # feed forward
        # B, T, S, H
        xx = self.linear_1(input)
        xx = nn.ReLU()(xx)
        xx = self.linear_2(xx)
        # add and norm
        xx = self.dropout_3(xx)

        output = self.norm_3(xx + input)
        if output_weights:
          return output, s_weight, t_weight
        return output


class TransformerSpatialTemporalModel(nn.Module):
    def __init__(
        self, ntoken, ninp, num_heads, hidden_dim, num_layers, src_length, dropout=0.1, S = 24, device="cpu", use_double=False
    ):
        # S : number of joints, default S
        super(TransformerSpatialTemporalModel, self).__init__()
        self.model_type = "TransformerWithEncoderOnly"
        self.src_mask = None
        self.device = device
        self.pos_encoder = PositionalEncodingST(ninp, dropout, use_double=use_double)
        self.layers = nn.ModuleList([
            SpatialTemporalEncoderLayer(ninp, num_heads, hidden_dim, dropout, device, use_double=use_double)
            for _ in range(num_layers)
        ])
        # Use Linear instead of Embedding for continuous valued input
        self.encoder = nn.Linear(int(ntoken/S), ninp)

        # project to output
        self.project_1 = nn.Linear(ninp, int(ntoken/S))
        self.project_2 = nn.Linear(src_length, 1)
        self.ninp = ninp

        self.init_weights()

    def init_weights(self):
        """Initiate parameters in the transformer model."""
        for p in self.parameters():
            if p.dim() > 1:
                xavier_uniform_(p)

    def forward(self, src, tgt, max_len=None, teacher_forcing_ratio=1., output_weights=False):
        if max_len is None:
            max_len = tgt.shape[1]
        if self.training:
            max_len  = min(max_len, tgt.shape[1])# if training, we limit the upper bound
        B, T, E = src.shape # src: B, T, E
        data_chunk = torch.zeros(B, max_len, E).type_as(src.data)
        S = 24
        E = int(E/S)
        src_slice = src
        for i in range(max_len):
            src_slice_reshape = torch.reshape(src_slice, (B, T, S, E)) # B x T x S x E
            projected_src = self.encoder(src_slice_reshape) * np.sqrt(self.ninp) # B x T x S x E
            encoder_output = self.pos_encoder(projected_src)# B x T x S x E
            for layer in self.layers:
                if output_weights:
                  encoder_output, spatial_attention_weight, temporal_attention_weight = layer(encoder_output, output_weights=output_weights)
                else:
                  encoder_output = layer(encoder_output)
            output = self.project_1(encoder_output) # B x T x S x E
            output = torch.reshape(src_slice_reshape, (B, T, S * E)) # B x T x (S x E)
            output = output.transpose(1, 2).contiguous() # B x (S x E) x T
            output = self.project_2(output)  # B x (S x E) x 1
            output = output.transpose(1, 2)  # B x 1 x (S x E)
            output = output + src_slice[:, -1:, :] # B x 1 x (S x E)
            data_chunk[:, i:i + 1, :] = output
            teacher_force = random.random() < teacher_forcing_ratio
            src_slice = src_slice[:,1:,:] # shift to the right
            if teacher_force:
                src_slice = torch.cat((src_slice, tgt[:,i:i+1,:]), axis=1)
            else:
                src_slice = torch.cat((src_slice, data_chunk[:,i:i+1,:]), axis=1)
            if output_weights:
              return data_chunk, spatial_attention_weight, temporal_attention_weight
        return data_chunk<|MERGE_RESOLUTION|>--- conflicted
+++ resolved
@@ -77,13 +77,9 @@
         # tx: input to temporal multihead (T, B*S, E)
         # t_mask : only need to mask for temporal attention not spatial
         t_mask = self._generate_square_subsequent_mask(T).to(device=x.device, dtype=torch.float32)
-<<<<<<< HEAD
         if self.use_double:
             t_mask = t_mask.double()
         tm, _ = self.TemporalMultiheadAttention(tx, tx, tx, attn_mask= t_mask) # T x (B*S) x E
-=======
-        tm, t_weight = self.TemporalMultiheadAttention(tx, tx, tx, attn_mask= t_mask) # T x (B*S) x E
->>>>>>> e4b1fb55
         tm = self.dropout_1(tm)
         tm = self.norm_1(tm + tx)
         tm = torch.transpose(tm, 0, 1) # (B*S) x T x E
