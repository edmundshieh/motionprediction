--- conflicted
+++ resolved
@@ -14,11 +14,9 @@
 # Set environment variable for MPS fallback
 os.environ['PYTORCH_ENABLE_MPS_FALLBACK'] = '1'
 
-<<<<<<< HEAD
 def convert_on_device(tensor: torch.Tensor, device):
     return tensor.float() if device == "mips" else tensor.double()
 
-=======
 #####
 # For the following shape dimensions we use:
 # B: Batch size
@@ -27,7 +25,6 @@
 # E: Angle representation dimension (3 for aa)
 # H: Hidden dimension of feed forward linear layer in attention layers
 #####
->>>>>>> e6474c6d
 class PositionalEncodingST(nn.Module):
     def __init__(self, d_model, dropout=0.1, max_len=5000, device="cpu"):
         super(PositionalEncodingST, self).__init__()
