# Copyright (c) Facebook, Inc. and its affiliates.

import argparse
import logging
import numpy as np
import os
import torch
import time
import matplotlib.pyplot as plt
import re
from multiprocessing import Pool
from pathlib import Path
from collections import OrderedDict
from fairmotion.models import (
    rnn,
    seq2seq,
    transformer,
    SpatioTemporalTransformer,
    moe
)
from fairmotion.data import amass_dip, bvh
from fairmotion.core import motion as motion_class
from fairmotion.tasks.motion_prediction import generate, metrics, utils
from fairmotion.ops import conversions, motion as motion_ops
from fairmotion.utils import utils as fairmotion_utils

from typing import Any, Callable, Dict, Iterable, List, Tuple
from torch.utils.data import DataLoader
from fairmotion.core.motion import Skeleton


# Set environment variable for MPS fallback
os.environ['PYTORCH_ENABLE_MPS_FALLBACK'] = '1'

LOGGER = logging.getLogger(__name__)

def configure_logging():
    global LOGGER
    logFormatter = logging.Formatter(
        fmt="[%(asctime)s] %(message)s",
        datefmt="%Y-%m-%d %H:%M:%S",
    )

    LOGGER.setLevel(logging.INFO)

    consoleHandler = logging.StreamHandler()
    consoleHandler.setFormatter(logFormatter)
    LOGGER.addHandler(consoleHandler)

<<<<<<< HEAD

def run_model(
    model: (
        rnn.RNN |
        seq2seq.Seq2Seq |
        seq2seq.TiedSeq2Seq |
        transformer.TransformerLSTMModel |
        transformer.TransformerModel |
        SpatioTemporalTransformer.TransformerSpatialTemporalModel |
        moe.moe
    ),
    data_iter: Dict[str, DataLoader],
    max_len: int,
    device: str,
    mean: float,
    std: float
) -> List[np.ndarray]:
    pred_seqs = []
    src_seqs, tgt_seqs = [], []
    for src_seq, tgt_seq in data_iter:
        max_len = max_len if max_len else tgt_seq.shape[1]
        src_seqs.extend(src_seq.to(device="cpu").numpy())
        tgt_seqs.extend(tgt_seq.to(device="cpu").numpy())
        pred_seq = (
            generate.generate(model, src_seq, max_len, device)
            .to(device="cpu")
            .numpy()
        )
        pred_seqs.extend(pred_seq)
    return [
        utils.unnormalize(np.array(l), mean, std)
        for l in [pred_seqs, src_seqs, tgt_seqs]
    ]


def save_seq(
    i: int,
    pred_seq: np.ndarray,
    src_seq: np.ndarray,
    tgt_seq: np.ndarray,
    skel: Skeleton,
    save_output_path: Path
) -> None:
    # seq_T contains pred, src, tgt data in the same order
    motions = [
        motion_class.Motion.from_matrix(seq, skel)
        for seq in [pred_seq, src_seq, tgt_seq]
    ]
    ref_motion = motion_ops.append(motions[1], motions[2])
    pred_motion = motion_ops.append(motions[1], motions[0])
    bvh.save(
        ref_motion, save_output_path.joinpath("ref", f"{i}.bvh"),
    )
    bvh.save(
        pred_motion, save_output_path.joinpath("pred", f"{i}.bvh"),
    )


def convert_to_T(
    pred_seqs: np.ndarray,
    src_seqs: np.ndarray,
    tgt_seqs: np.ndarray,
    rep: str
) -> List[np.ndarray]:
    ops = utils.convert_fn_to_R(rep)
    seqs_T = [
        conversions.R2T(utils.apply_ops(seqs, ops))
        for seqs in [pred_seqs, src_seqs, tgt_seqs]
    ]
    return seqs_T


def calculate_metrics(
    pred_seqs: np.ndarray,
    tgt_seqs: np.ndarray
) -> Dict[int, np.floating]:

    metric_frames = [6, 12, 18, 24]
    R_pred, _ = conversions.T2Rp(pred_seqs)
    R_tgt, _ = conversions.T2Rp(tgt_seqs)
    euler_error = metrics.euler_diff(
        R_pred[:, :, amass_dip.SMPL_MAJOR_JOINTS],
        R_tgt[:, :, amass_dip.SMPL_MAJOR_JOINTS],
    )
    euler_error = np.mean(euler_error, axis=0)
    mae = {frame: np.sum(euler_error[:frame]) for frame in metric_frames}
    return mae


def test_model(
    model: (
        rnn.RNN |
        seq2seq.Seq2Seq |
        seq2seq.TiedSeq2Seq |
        transformer.TransformerLSTMModel |
        transformer.TransformerModel |
        SpatioTemporalTransformer.TransformerSpatialTemporalModel |
        moe.moe
    ),
    dataset: Dict[str, DataLoader],
    rep: str,
    device: str,
    mean: float,
    std: float,
    max_len: int=None
) -> Tuple[List[np.ndarray], Dict[int, np.floating]]:
    pred_seqs, src_seqs, tgt_seqs = run_model(
        model, dataset, max_len, device, mean, std,
=======
def test_single_input(
    model, 
    input_seq, 
    architecture: str,
    device: str, 
    mean: float, 
    std: float, 
    max_len: int = 1
):
    with torch.no_grad():
        model.eval()
        input_seq = input_seq.to(device)  # Send input to the appropriate device
        if architecture == "moe":
            pred_seq, dispatch_weights, combine_weights = model(input_seq, tgt=None, max_len=1, teacher_forcing_ratio=0, output_weights=True)
            return pred_seq.cpu().numpy(), dispatch_weights.cpu().numpy(), combine_weights.cpu().numpy()
        elif architecture == "STtransformer":
            pred_seq, spatial_attention_weights, temporal_attention_weights = model(input_seq, tgt=None, max_len=1, teacher_forcing_ratio=0, output_weights=True)
            return pred_seq.cpu().numpy(), spatial_attention_weights.cpu().numpy(), temporal_attention_weights.cpu().numpy()
        else:
            raise Exception("Unsupported architecture for visualization")

def visualize_weights(weights, title):
    num_plots = weights.shape[-1]  # Get the number of subplots based on the last dimension of the weights tensor

    fig, axs = plt.subplots(1, num_plots, figsize=(15, 5))  # Create subplots
    
    for i in range(num_plots):
        heatmap = torch.tensor(weights[0, :, i, i])  # Convert NumPy array to PyTorch tensor
        axs[i].imshow(heatmap.unsqueeze(0), aspect='auto', cmap='hot')  # Display the heatmap
        axs[i].set_title(f'Subplot {i+1}')  # Set title for the subplot
        axs[i].set_xlabel('Index')  # Set xlabel
        axs[i].set_ylabel('Value')  # Set ylabel
        
    plt.suptitle(title)  # Set main title for all subplots
    plt.tight_layout()  # Adjust layout to prevent overlap
    plt.savefig(f"{title.replace(' ', '_').lower()}.png")  # Save the figure
    plt.show()

def visualize_st_weights(weights, title, ranges, subplot_title):
    fig, axs = plt.subplots(1, len(ranges), figsize=(15, 5))  # Create subplots
    
    for axs_idx, value in enumerate(ranges):
        heatmap = torch.tensor(weights[value-1, :, :])  # Convert NumPy array to PyTorch tensor
        # import pdb;pdb.set_trace()
        axs[axs_idx].imshow(heatmap, aspect='auto', cmap='hot')  # Display the heatmap
        axs[axs_idx].set_title(f'{subplot_title} {value}')  # Set title for the subplot
    
    plt.suptitle(title)  # Set main title for all subplots
    plt.tight_layout()  # Adjust layout to prevent overlap
    plt.savefig(f"{title.replace(' ', '_').lower()}.png")  # Save the figure
    plt.show()

def prepare_model(
    path: Path,
    num_predictions: int,
    hidden_dim: int,
    device: str,
    num_layers: int,
    architecture: str,
    num_heads: int=4,
    src_len: int=120,
    ninp: int=56,
    num_experts: int=16
) -> (
    rnn.RNN |
    seq2seq.Seq2Seq |
    seq2seq.TiedSeq2Seq |
    transformer.TransformerLSTMModel |
    transformer.TransformerModel |
    SpatioTemporalTransformer.TransformerSpatialTemporalModel |
    moe.moe
):
    model = utils.prepare_model(
        input_dim=num_predictions,
        hidden_dim=hidden_dim,
        device=device,
        num_layers=num_layers,
        architecture=architecture,
        num_heads = num_heads,
        src_len=src_len,
        ninp = ninp,
        num_experts=num_experts
>>>>>>> e4b1fb55
    )
    loaded_state_dict = torch.load(path,map_location=torch.device('cpu'))
    formatted_model_state_dict = OrderedDict()
    for key, val in loaded_state_dict["model_state_dict"].items():
        matched_key = re.match("^module.(.*)$", key)
        if matched_key:
            formatted_model_state_dict[matched_key.group(1)] = val
        else:
            formatted_model_state_dict[key] = val
    model.load_state_dict(formatted_model_state_dict)
    model.eval()
    return model

def main(args):
    device = fairmotion_utils.set_device(args.device)
    LOGGER.info("Loading dataset")
    dataset, mean, std = utils.prepare_dataset(
        *[
            args.preprocessed_path.joinpath(f"{split}.pkl")
            for split in ["train", "test", "validation"]
        ],
        batch_size=1,  # Set batch size to 1 to simplify processing
        device=device,
        shuffle=False  # No need to shuffle as we are only taking the first entry
    )

    input_seq =  next(iter(dataset["test"]))[0]

    data_shape = next(iter(dataset["test"]))[0].shape
    num_predictions = data_shape[-1]
    print(data_shape)
    print(num_predictions)

    LOGGER.info("Preparing model")
    model_filename = f"{args.save_model_name}.model"
    model_file_path = args.save_model_path.joinpath(model_filename)
    model = prepare_model(
        model_file_path,
        num_predictions=num_predictions,
        hidden_dim=args.hidden_dim,
        device=device,
        num_layers=args.num_layers,
        architecture=args.architecture,
        num_heads = args.num_heads,
        src_len=120,
        ninp = args.ninp,
        num_experts=args.num_experts
    )
    model.eval()
    if args.architecture == "moe":
        pred_seq, dispatch_weights, combine_weights = test_single_input(model, input_seq, args.architecture, device, mean, std, args.max_len)
        visualize_weights(dispatch_weights, 'Dispatch Weights')
        visualize_weights(combine_weights, 'Combine Weights')
    elif args.architecture == "STtransformer":
        pred_seq, spatial_attention_weights, temporal_attention_weights = test_single_input(model, input_seq, args.architecture, device, mean, std, args.max_len)
        print(f"{spatial_attention_weights.shape=}")
        print(f"{temporal_attention_weights.shape=}")
        visualize_st_weights(spatial_attention_weights, "Spatial Attention Weights", [30,60,90,120], "Joints at timestep ")
        visualize_st_weights(temporal_attention_weights, "Temporal Attention Weights", [6,12,18,24], "Temporal weights on joints ")

    else:
        raise Exception("Unsupported architecture for visualization")


if __name__ == "__main__":
    parser = argparse.ArgumentParser(
        description="Generate predictions and post process them"
    )
    parser.add_argument(
        "--preprocessed-path",
        dest="preprocessed_path",
        # type=str,
        type=lambda p: Path(p).expanduser().resolve(strict=True),
        help="Path to folder with pickled files from dataset",
        required=True,
    )
    parser.add_argument(
        "--save-model-path",
        dest="save_model_path",
        # type=str,
        type=lambda p: Path(p).expanduser().resolve(strict=True),
        help="Path to saved models",
        required=True,
    )
    parser.add_argument(
        "--save-model-name",
        dest="save_model_name",
        type=str,
        help="model name",
        required=True,
    )
    parser.add_argument(
        "--save-output-path",
        dest="save_output_path",
        # type=str,
        type=lambda p: Path(p).expanduser().resolve(strict=True),
        help="Path to store predicted motion",
        default=None,
    )
    parser.add_argument(
        "--hidden-dim",
        dest="hidden_dim",
        type=int,
        help="Hidden size of LSTM units in encoder/decoder",
        default=1024,
    )
    parser.add_argument(
        "--ninp",
        type=int,
        help="D dimension joint embedding",
        default=56,
    )
    parser.add_argument(
        "--num-heads",
        dest="num_heads",
        type=int,
        help="Number of heads in each attention block",
        default=4,
    )
    parser.add_argument(
        "--num-layers",
        dest="num_layers",
        type=int,
        help="Number of layers of LSTM/Transformer in encoder/decoder",
        default=1,
    )
    parser.add_argument(
        "--num-experts",
        dest="num_experts",
        type=int,
        help="Number of experts in MOE block",
        default=16,
    )
    parser.add_argument(
        "--max-len",
        type=int,
        help="Length of seq to generate",
        default=None,
    )
    parser.add_argument(
        "--batch-size",
        type=int,
        help="Batch size for testing",
        default=64
    )
    parser.add_argument(
        "--shuffle",
        action='store_true',
        help="Use this option to enable shuffling",
    )
    parser.add_argument(
        "--device",
        type=str,
        help="Training device",
        default=None,
        choices=["cpu", "cuda", "mps"],
    )
    parser.add_argument(
        "--architecture",
        type=str,
        help="Seq2Seq archtiecture to be used",
        default="seq2seq",
        choices=[
            "seq2seq",
            "tied_seq2seq",
            "transformer",
            "transformer_encoder",
            "rnn",
            "STtransformer",
            "moe"
        ],
    )
    args = parser.parse_args()

    # validate provided options
    if not args.preprocessed_path.is_dir():
        raise ValueError(f"Value given for '--prepocessed-path' must be a directory. Given: {args.preprocessed_path}")

    main(args)<|MERGE_RESOLUTION|>--- conflicted
+++ resolved
@@ -47,116 +47,6 @@
     consoleHandler.setFormatter(logFormatter)
     LOGGER.addHandler(consoleHandler)
 
-<<<<<<< HEAD
-
-def run_model(
-    model: (
-        rnn.RNN |
-        seq2seq.Seq2Seq |
-        seq2seq.TiedSeq2Seq |
-        transformer.TransformerLSTMModel |
-        transformer.TransformerModel |
-        SpatioTemporalTransformer.TransformerSpatialTemporalModel |
-        moe.moe
-    ),
-    data_iter: Dict[str, DataLoader],
-    max_len: int,
-    device: str,
-    mean: float,
-    std: float
-) -> List[np.ndarray]:
-    pred_seqs = []
-    src_seqs, tgt_seqs = [], []
-    for src_seq, tgt_seq in data_iter:
-        max_len = max_len if max_len else tgt_seq.shape[1]
-        src_seqs.extend(src_seq.to(device="cpu").numpy())
-        tgt_seqs.extend(tgt_seq.to(device="cpu").numpy())
-        pred_seq = (
-            generate.generate(model, src_seq, max_len, device)
-            .to(device="cpu")
-            .numpy()
-        )
-        pred_seqs.extend(pred_seq)
-    return [
-        utils.unnormalize(np.array(l), mean, std)
-        for l in [pred_seqs, src_seqs, tgt_seqs]
-    ]
-
-
-def save_seq(
-    i: int,
-    pred_seq: np.ndarray,
-    src_seq: np.ndarray,
-    tgt_seq: np.ndarray,
-    skel: Skeleton,
-    save_output_path: Path
-) -> None:
-    # seq_T contains pred, src, tgt data in the same order
-    motions = [
-        motion_class.Motion.from_matrix(seq, skel)
-        for seq in [pred_seq, src_seq, tgt_seq]
-    ]
-    ref_motion = motion_ops.append(motions[1], motions[2])
-    pred_motion = motion_ops.append(motions[1], motions[0])
-    bvh.save(
-        ref_motion, save_output_path.joinpath("ref", f"{i}.bvh"),
-    )
-    bvh.save(
-        pred_motion, save_output_path.joinpath("pred", f"{i}.bvh"),
-    )
-
-
-def convert_to_T(
-    pred_seqs: np.ndarray,
-    src_seqs: np.ndarray,
-    tgt_seqs: np.ndarray,
-    rep: str
-) -> List[np.ndarray]:
-    ops = utils.convert_fn_to_R(rep)
-    seqs_T = [
-        conversions.R2T(utils.apply_ops(seqs, ops))
-        for seqs in [pred_seqs, src_seqs, tgt_seqs]
-    ]
-    return seqs_T
-
-
-def calculate_metrics(
-    pred_seqs: np.ndarray,
-    tgt_seqs: np.ndarray
-) -> Dict[int, np.floating]:
-
-    metric_frames = [6, 12, 18, 24]
-    R_pred, _ = conversions.T2Rp(pred_seqs)
-    R_tgt, _ = conversions.T2Rp(tgt_seqs)
-    euler_error = metrics.euler_diff(
-        R_pred[:, :, amass_dip.SMPL_MAJOR_JOINTS],
-        R_tgt[:, :, amass_dip.SMPL_MAJOR_JOINTS],
-    )
-    euler_error = np.mean(euler_error, axis=0)
-    mae = {frame: np.sum(euler_error[:frame]) for frame in metric_frames}
-    return mae
-
-
-def test_model(
-    model: (
-        rnn.RNN |
-        seq2seq.Seq2Seq |
-        seq2seq.TiedSeq2Seq |
-        transformer.TransformerLSTMModel |
-        transformer.TransformerModel |
-        SpatioTemporalTransformer.TransformerSpatialTemporalModel |
-        moe.moe
-    ),
-    dataset: Dict[str, DataLoader],
-    rep: str,
-    device: str,
-    mean: float,
-    std: float,
-    max_len: int=None
-) -> Tuple[List[np.ndarray], Dict[int, np.floating]]:
-    pred_seqs, src_seqs, tgt_seqs = run_model(
-        model, dataset, max_len, device, mean, std,
-=======
 def test_single_input(
     model, 
     input_seq, 
@@ -239,7 +129,6 @@
         src_len=src_len,
         ninp = ninp,
         num_experts=num_experts
->>>>>>> e4b1fb55
     )
     loaded_state_dict = torch.load(path,map_location=torch.device('cpu'))
     formatted_model_state_dict = OrderedDict()
@@ -253,7 +142,69 @@
     model.eval()
     return model
 
-def main(args):
+
+def convert_to_T(
+    pred_seqs: np.ndarray,
+    src_seqs: np.ndarray,
+    tgt_seqs: np.ndarray,
+    rep: str
+) -> List[np.ndarray]:
+    ops = utils.convert_fn_to_R(rep)
+    seqs_T = [
+        conversions.R2T(utils.apply_ops(seqs, ops))
+        for seqs in [pred_seqs, src_seqs, tgt_seqs]
+    ]
+    return seqs_T
+
+
+def calculate_metrics(
+    pred_seqs: np.ndarray,
+    tgt_seqs: np.ndarray
+) -> Dict[int, np.floating]:
+
+    metric_frames = [6, 12, 18, 24]
+    R_pred, _ = conversions.T2Rp(pred_seqs)
+    R_tgt, _ = conversions.T2Rp(tgt_seqs)
+    euler_error = metrics.euler_diff(
+        R_pred[:, :, amass_dip.SMPL_MAJOR_JOINTS],
+        R_tgt[:, :, amass_dip.SMPL_MAJOR_JOINTS],
+    )
+    euler_error = np.mean(euler_error, axis=0)
+    mae = {frame: np.sum(euler_error[:frame]) for frame in metric_frames}
+    return mae
+
+
+def test_model(
+    model: (
+        rnn.RNN |
+        seq2seq.Seq2Seq |
+        seq2seq.TiedSeq2Seq |
+        transformer.TransformerLSTMModel |
+        transformer.TransformerModel |
+        SpatioTemporalTransformer.TransformerSpatialTemporalModel |
+        moe.moe
+    ),
+    dataset: Dict[str, DataLoader],
+    rep: str,
+    device: str,
+    mean: float,
+    std: float,
+    max_len: int=None
+) -> Tuple[List[np.ndarray], Dict[int, np.floating]]:
+    pred_seqs, src_seqs, tgt_seqs = run_model(
+        model, dataset, max_len, device, mean, std,
+    )
+    seqs_T = convert_to_T(pred_seqs, src_seqs, tgt_seqs, rep)
+    # Calculate metric only when generated sequence has same shape as reference
+    # target sequence
+    if len(pred_seqs) > 0 and pred_seqs[0].shape == tgt_seqs[0].shape:
+        mae = calculate_metrics(seqs_T[0], seqs_T[2])
+
+    return seqs_T, mae
+
+
+def main(args: argparse.Namespace):
+    configure_logging(args.architecture, args.save_model_path)
     device = fairmotion_utils.set_device(args.device)
     LOGGER.info("Loading dataset")
     dataset, mean, std = utils.prepare_dataset(
