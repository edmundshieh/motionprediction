--- conflicted
+++ resolved
@@ -317,22 +317,6 @@
     if not args.preprocessed_path.is_dir():
         raise ValueError(f"Value given for '--prepocessed-path' must be a directory. Given: {args.preprocessed_path}")
 
-<<<<<<< HEAD
-    if not args.load_from_last_model and args.save_model_path.exists():
-        if args.force:
-            print(f"'Force' enabled. Removing directory {args.save_model_path} without user input.")
-            rmtree(args.save_model_path)
-        else:
-            yes_no_response = fairmotion_utils.yes_no_input(f"Directory {args.save_model_path} already exists. \nDo you want to delete? (yes/y or no/n): ")
-            if yes_no_response:
-                print(f"Removing directory {args.save_model_path} with user input.")
-                rmtree(args.save_model_path)
-            else:
-                print("Not deleting directory. Please change config value for '--save-model-path'\n")
-                sys.exit()
-
-=======
->>>>>>> 787e70e6
 def main(args: argparse.Namespace):
     validate_args(args)
     fairmotion_utils.create_dir_if_absent(args.save_model_path)
