# Copyright (c) Facebook, Inc. and its affiliates.

import argparse
import gc
import logging
import matplotlib.pyplot as plt
import numpy as np
import os
import re
import random
import torch
import torch.nn as nn
from torch.cuda.amp import autocast, GradScaler
import sys
from pathlib import Path
from shutil import rmtree

from accelerate import Accelerator, DistributedDataParallelKwargs


from fairmotion.models import (  # Used for typing
    rnn,
    seq2seq,
    transformer,
    SpatioTemporalTransformer,
    moe
)
from fairmotion.tasks.motion_prediction import generate, utils, test
from fairmotion.utils import utils as fairmotion_utils

from typing import Dict, List


# Set environment variable for MPS fallback
os.environ['PYTORCH_ENABLE_MPS_FALLBACK'] = '1'

LOGGER = logging.getLogger(__name__)

def update_learning_rate(optimizer, step_num):
    step_num += 1  # Avoid division by zero
    lr =  args.ninp**-0.5 * (min(step_num ** -0.5, step_num * (10000 ** -1.5)))
    for param_group in optimizer.param_groups:
        param_group['lr'] = lr
    return lr


def configure_logging(model_architecture: str, model_save_path: Path):
    global LOGGER
    logFormatter = logging.Formatter(
        fmt="[%(asctime)s] %(message)s",
        datefmt="%Y-%m-%d %H:%M:%S",
    )

    LOGGER.setLevel(logging.INFO)

    log_file = model_save_path.joinpath(f"training_{model_architecture}.log")
    if log_file.exists():
        log_file.unlink()
    fileHandler = logging.FileHandler(log_file)
    fileHandler.setFormatter(logFormatter)
    LOGGER.addHandler(fileHandler)

    consoleHandler = logging.StreamHandler()
    consoleHandler.setFormatter(logFormatter)
    LOGGER.addHandler(consoleHandler)

def set_seeds(device):
    if device == "mps":
        torch.mps.manual_seed(1)
    else:
        torch.manual_seed(1)
    np.random.seed(1)
    random.seed(1)
    torch.backends.cudnn.deterministic = True
    torch.backends.cudnn.benchmark = False

def get_initial_epoch_and_validation_loss(
        model: (
            rnn.RNN |
            seq2seq.Seq2Seq |
            seq2seq.TiedSeq2Seq |
            transformer.TransformerLSTMModel |
            transformer.TransformerModel |
            SpatioTemporalTransformer.TransformerSpatialTemporalModel |
            moe.moe
        ),
        dataset: Dict,
        device: str,
        criterion: nn.MSELoss,
        num_training_sequences: int,
        batch_size: int
    ):
    epoch_loss = 0

    for _, (src_seqs, tgt_seqs) in enumerate(dataset["train"]):
        with torch.no_grad():
            model.eval()
        src_seqs, tgt_seqs = src_seqs.to(device), tgt_seqs.to(device)
        outputs = model(src_seqs, tgt_seqs, teacher_forcing_ratio=1,)
        loss = criterion(outputs, tgt_seqs)
        epoch_loss += loss.item()
    epoch_loss = epoch_loss / num_training_sequences
    val_loss = generate.eval(
        model, criterion, dataset["validation"], batch_size, device
    )
    return epoch_loss, val_loss


def train(args: argparse.Namespace):
    ddp_kwargs = DistributedDataParallelKwargs(find_unused_parameters=True)
    accelerator = Accelerator(kwargs_handlers=[ddp_kwargs])
    
    args.device = accelerator.device # reset this so the logged config shows the device used
    LOGGER.info(args._get_kwargs())
    utils.log_config(args.save_model_path, args._get_kwargs())

    device = args.device
    LOGGER.info(f"Using device: {device}")

    set_seeds(device)

    LOGGER.info("Preparing dataset...")
    dataset, mean, std = utils.prepare_dataset(
        *[
            args.preprocessed_path.joinpath(f"{split}.pkl")
            for split in ["train", "test", "validation"]
        ],
        batch_size=args.batch_size,
        device=device,
        shuffle=args.shuffle,
    )

    if device == "mps":
        LOGGER.info(
            "MPS Current allocated memory after data load: "
            f"{fairmotion_utils.convert_byte_to_humanreadable(torch.mps.current_allocated_memory())} bytes"
        )
        LOGGER.info(
            "MPS Driver allocated memory after data load: "
            f"{fairmotion_utils.convert_byte_to_humanreadable(torch.mps.driver_allocated_memory())} bytes"
        )

    # Loss per epoch is the average loss per sequence
    num_training_sequences = len(dataset["train"]) * args.batch_size

    # number of predictions per time step = num_joints * angle representation
    # shape is (batch_size, seq_len, num_predictions)
    _, tgt_len, num_predictions = next(iter(dataset["train"]))[1].shape
    start_epoch = 0
    # Load in the desired model
    model = utils.prepare_model(
        input_dim=num_predictions,
        hidden_dim=args.hidden_dim,
        device=device,
        num_layers=args.num_layers,
        architecture=args.architecture,
        num_heads = args.num_heads,
        src_len=120,
        ninp = args.ninp,
        dropout=args.dropout,
        num_experts=args.num_experts
    )
    optimizer_state_dict = None
    if args.load_from_last_model:
        # referenced : https://discuss.pytorch.org/t/how-to-load-model-weights-that-are-stored-as-an-ordereddict/75500/4
        # https://pytorch.org/tutorials/recipes/recipes/saving_and_loading_a_general_checkpoint.html
        state_dict = load_from_last_saved_model(args.save_model_path, device)
        args.epochs += state_dict["epoch"]
        start_epoch = state_dict["epoch"]
        model.load_state_dict(state_dict["model_state_dict"])
        optimizer_state_dict = state_dict["optimizer_state_dict"]
        LOGGER.info(f"Setting epoch to continue from {start_epoch}, new max epoch: {args.epochs}")
    if device == "mps":
        LOGGER.info(
            "MPS Current allocated memory after model load: "
            f"{fairmotion_utils.convert_byte_to_humanreadable(torch.mps.current_allocated_memory())} bytes"
        )
        LOGGER.info(
            "MPS Driver allocated memory after model load: "
            f"{fairmotion_utils.convert_byte_to_humanreadable(torch.mps.driver_allocated_memory())} bytes"
        )

    criterion = nn.MSELoss()
    if not args.load_from_last_model:
        model.init_weights()
    training_losses, val_losses = [], []
    scaler = GradScaler()

    # Log model loss before any training
    # epoch_loss, val_loss = get_initial_epoch_and_validation_loss(
    #     model, dataset, device, criterion, num_training_sequences, args.batch_size
    # )
    # LOGGER.info(
    #     "Before training: "
    #     f"Training loss {epoch_loss} | "
    #     f"Validation loss {val_loss}"
    # )

    LOGGER.info("Training model...")
    torch.autograd.set_detect_anomaly(True)
    opt = utils.prepare_optimizer(model, args.optimizer, args.lr)
<<<<<<< HEAD
    
    LOGGER.info(f'Num Processes: {accelerator.num_processes}; Device: {accelerator.device}; Process Index: {accelerator.process_index}')
    model, opt, dataset["train"] = accelerator.prepare(model, opt, dataset["train"])
    for epoch in range(args.epochs):
=======
    if optimizer_state_dict:
        opt.optimizer.load_state_dict(optimizer_state_dict)
    for epoch in range(start_epoch, args.epochs):
>>>>>>> 583bf266
        epoch_loss = 0
        model.train()

        # Use a dummy value for the calculation if tuning is True, else use the actual epoch count
        effective_epochs = 100 if args.tuning else args.epochs

        teacher_forcing_ratio = np.clip(
            (1 - epoch / effective_epochs), a_min=0, a_max=1,
        )
        LOGGER.info(
            f"Running epoch {epoch} | "
            f"teacher_forcing_ratio={teacher_forcing_ratio}"
        )

        num_iterations = len(dataset["train"])
        
        for iterations, (src_seqs, tgt_seqs) in enumerate(dataset["train"]):
            # print(f"Iteration: {iterations}/{num_iterations}")
            if args.scheduler:
                lr = update_learning_rate(opt.optimizer, iterations + epoch * num_iterations)
            opt.optimizer.zero_grad()
            src_seqs, tgt_seqs = src_seqs.to(device), tgt_seqs.to(device)

            with autocast():
                outputs = model(
                    src_seqs, tgt_seqs, teacher_forcing_ratio=teacher_forcing_ratio
                )

                outputs = outputs.float()

                # Calculate the main loss
                loss = criterion(
                    outputs,
                    utils.prepare_tgt_seqs(args.architecture, src_seqs, tgt_seqs),
                )

            accelerator.backward(scaler.scale(loss))
            scaler.step(opt.optimizer)
            scaler.update()
            epoch_loss += loss.item()

        epoch_loss = epoch_loss / num_training_sequences
        training_losses.append(epoch_loss)
        val_loss = generate.eval(
            model, criterion, dataset["validation"], args.batch_size, device
        )
        val_losses.append(val_loss)
        opt.epoch_step(val_loss=val_loss)
        LOGGER.info(
            f"Training loss {epoch_loss} | "
            f"Validation loss {val_loss} | "
            f"Learning rate {lr if args.scheduler else args.lr} | "
            f"Iterations {iterations + 1}"
        )

        # Get validation MAE if we are at save frequency and the final
        if epoch+1 % args.save_model_frequency == 0 or epoch + 1 == args.epochs:
            rep = args.preprocessed_path.name
            _, mae = test.test_model(
                model=model,
                dataset=dataset["validation"],
                rep=rep,
                device=device,
                mean=mean,
                std=std,
                max_len=tgt_len,
            )
            LOGGER.info(f"Validation MAE: {mae}")
<<<<<<< HEAD
            accelerator.save(
                model.state_dict(), str(args.save_model_path.joinpath(f"{epoch}.model"))
            )
            if len(val_losses) == 0 or val_loss <= min(val_losses):
                accelerator.save(
                    model.state_dict(), str(args.save_model_path.joinpath("best.model"))
=======
            current_state_dicts = { 
                    "epoch": epoch+1,
                    "model_state_dict": model.state_dict(),
                    "optimizer_state_dict": opt.optimizer.state_dict(),
            }
            torch.save(
                current_state_dicts, str(args.save_model_path.joinpath(f"{epoch+1}.model"))
            )
            if len(val_losses) == 0 or val_loss <= min(val_losses):
                torch.save(
                    current_state_dicts, str(args.save_model_path.joinpath("best.model"))
>>>>>>> 583bf266
                )
                
    return training_losses, val_losses


def plot_curves(args: argparse.Namespace, training_losses: List[float], val_losses: List[float]):

    plt.plot(range(len(training_losses)), training_losses)
    plt.plot(range(len(val_losses)), val_losses)
    plt.ylabel("MSE Loss")
    plt.xlabel("Epoch")
    plt.savefig(args.save_model_path.joinpath("loss.svg"), format="svg")

def load_from_last_saved_model(save_model_path: str, device: str):
    LOGGER.info(f"Loading from {save_model_path}")
    regex = re.compile("^([0-9]*).model")
    files = os.listdir(save_model_path)
    epoch_and_models = [[int(regex.match(fname).group(1)),fname] for fname in files if regex.match(fname)]
    if not epoch_and_models:
      msg = f"Last saved model not found. {files}"
      LOGGER.error(msg)
      raise Exception(msg)
    sorted_models = sorted(epoch_and_models, key=lambda m: m[0])
    start_epoch, last_saved_model = sorted_models[-1]
    last_model_path = Path(save_model_path / last_saved_model)
    LOGGER.info(f"Loading {last_model_path=}, {start_epoch=}")
    return torch.load(last_model_path, device)

def validate_args(args: argparse.Namespace):
    # validate provided options
    if not args.preprocessed_path.is_dir():
        raise ValueError(f"Value given for '--prepocessed-path' must be a directory. Given: {args.preprocessed_path}")

<<<<<<< HEAD
    args.save_model_path = args.save_model_path.joinpath(f"{os.getpid()}")
    if args.save_model_path.exists():
=======
    if not args.load_from_last_model and args.save_model_path.exists():
>>>>>>> 583bf266
        if args.force:
            print(f"'Force' enabled. Removing directory {args.save_model_path} without user input.")
            rmtree(args.save_model_path)
        else:
            yes_no_response = fairmotion_utils.yes_no_input(f"Directory {args.save_model_path} already exists. \nDo you want to delete? (yes/y or no/n): ")
            if yes_no_response:
                print(f"Removing directory {args.save_model_path} with user input.")
                rmtree(args.save_model_path)
            else:
                print("Not deleting directory. Please change config value for '--save-model-path'\n")
                sys.exit()

def main(args: argparse.Namespace):
    validate_args(args)
    fairmotion_utils.create_dir_if_absent(args.save_model_path)
    configure_logging(args.architecture, args.save_model_path)
    train_losses, val_losses = train(args)
    plot_curves(args, train_losses, val_losses)


if __name__ == "__main__":
    parser = argparse.ArgumentParser(
        description="Sequence to sequence motion prediction training"
    )
    parser.add_argument(
        "--preprocessed-path",
        dest="preprocessed_path",
        type=lambda p: Path(p).expanduser().resolve(strict=True),
        help="Path to folder with pickled files",
        required=True,
    )
    parser.add_argument(
        "--batch-size",
        dest="batch_size",
        type=int,
        help="Batch size for training",
        default=64
    )
    parser.add_argument(
        "--shuffle", action='store_true',
        help="Use this option to enable shuffling",
    )
    parser.add_argument(
        "--hidden-dim",
        dest="hidden_dim",
        type=int,
        help="Hidden size of LSTM units in encoder/decoder",
        default=1024,
    )
    parser.add_argument(
        "--ninp",
        type=int,
        help="D dimension joint embedding",
        default=56,
    )
    parser.add_argument(
        "--num-heads",
        dest="num_heads",
        type=int,
        help="Number of heads in each attention block",
        default=4,
    )
    parser.add_argument(
        "--num-layers",
        dest="num_layers",
        type=int,
        help="Number of layers of LSTM/Transformer in encoder/decoder",
        default=1,
    )
    parser.add_argument(
        "--num-experts",
        dest="num_experts",
        type=int,
        help="Number of experts in MOE block",
        default=16,
    )
    parser.add_argument(
        "--dropout",
        type=float,
        help="Dropout rate",
        default=0.1,
    )
    parser.add_argument(
        "--save-model-path",
        dest="save_model_path",
        type=lambda p: Path(p).expanduser().resolve(strict=False),
        help="Path to store saved models",
        required=True,
    )
    parser.add_argument(
        "--save-model-frequency",
        dest="save_model_frequency",
        type=int,
        help="Frequency (in terms of number of epochs) at which model is "
        "saved",
        default=5,
    )
    parser.add_argument(
        "--epochs",
        type=int,
        help="Number of training epochs",
        default=200
    )
    parser.add_argument(
        "--device",
        type=str,
        help="Training device",
        default=None,
        choices=["cpu", "cuda", "mps"],
    )
    parser.add_argument(
        "--architecture",
        type=str,
        help="Seq2Seq archtiecture to be used",
        default="seq2seq",
        choices=[
            "seq2seq",
            "tied_seq2seq",
            "transformer",
            "transformer_encoder",
            "rnn",
            "STtransformer",
            "moe"
        ],
    )
    parser.add_argument(
        "--lr",
        type=float,
        help="Learning rate",
        default=None,
    )

    parser.add_argument(
        "-s", "--scheduler",
        dest="scheduler",
        action="store_true",
        default=False,
        help="Use learning rate scheduler"
    )

    parser.add_argument(
        "--optimizer",
        type=str,
        help="Torch optimizer",
        default="sgd",
        choices=["adam", "sgd", "noamopt"],
    )
    parser.add_argument(
        "-f", "--force",
        dest="force",
        action="store_true",
        default=False,
        help="Enable force for any stdin required during consolidation process"
    )

    parser.add_argument(
        "-t", "--tuning",
        dest="tuning",
        action="store_true",
        default=False,
        help="Enable tuning option which keeps tfr as if epochs were 100"
    )
    parser.add_argument(
        "-l", "--load-from-last-model",
        dest="load_from_last_model",
        action="store_true",
        default=False,
        help="Load state dictionary from last saved model."
    )

    args = parser.parse_args()
    main(args)<|MERGE_RESOLUTION|>--- conflicted
+++ resolved
@@ -199,16 +199,10 @@
     LOGGER.info("Training model...")
     torch.autograd.set_detect_anomaly(True)
     opt = utils.prepare_optimizer(model, args.optimizer, args.lr)
-<<<<<<< HEAD
     
     LOGGER.info(f'Num Processes: {accelerator.num_processes}; Device: {accelerator.device}; Process Index: {accelerator.process_index}')
     model, opt, dataset["train"] = accelerator.prepare(model, opt, dataset["train"])
     for epoch in range(args.epochs):
-=======
-    if optimizer_state_dict:
-        opt.optimizer.load_state_dict(optimizer_state_dict)
-    for epoch in range(start_epoch, args.epochs):
->>>>>>> 583bf266
         epoch_loss = 0
         model.train()
 
@@ -277,26 +271,17 @@
                 max_len=tgt_len,
             )
             LOGGER.info(f"Validation MAE: {mae}")
-<<<<<<< HEAD
-            accelerator.save(
-                model.state_dict(), str(args.save_model_path.joinpath(f"{epoch}.model"))
-            )
-            if len(val_losses) == 0 or val_loss <= min(val_losses):
-                accelerator.save(
-                    model.state_dict(), str(args.save_model_path.joinpath("best.model"))
-=======
             current_state_dicts = { 
                     "epoch": epoch+1,
                     "model_state_dict": model.state_dict(),
                     "optimizer_state_dict": opt.optimizer.state_dict(),
             }
-            torch.save(
+            accelerator.save(
                 current_state_dicts, str(args.save_model_path.joinpath(f"{epoch+1}.model"))
             )
             if len(val_losses) == 0 or val_loss <= min(val_losses):
-                torch.save(
+                accelerator.save(
                     current_state_dicts, str(args.save_model_path.joinpath("best.model"))
->>>>>>> 583bf266
                 )
                 
     return training_losses, val_losses
@@ -330,12 +315,7 @@
     if not args.preprocessed_path.is_dir():
         raise ValueError(f"Value given for '--prepocessed-path' must be a directory. Given: {args.preprocessed_path}")
 
-<<<<<<< HEAD
-    args.save_model_path = args.save_model_path.joinpath(f"{os.getpid()}")
-    if args.save_model_path.exists():
-=======
     if not args.load_from_last_model and args.save_model_path.exists():
->>>>>>> 583bf266
         if args.force:
             print(f"'Force' enabled. Removing directory {args.save_model_path} without user input.")
             rmtree(args.save_model_path)
